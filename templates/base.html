<!doctype html>
<html lang="en">
<head>
  <meta charset="utf-8">
  <meta name="viewport" content="width=device-width, initial-scale=1">
  <title>{% block title %}Quantum Field Kit{% endblock %}</title>
  
  <!-- Favicon -->
  <link rel="icon" href="{{ url_for('static', filename='img/favicon.ico') }}" type="image/x-icon">
  
  <!-- Bootstrap CSS -->
  <link href="https://cdn.jsdelivr.net/npm/bootstrap@5.2.3/dist/css/bootstrap.min.css" rel="stylesheet">
  
  <!-- Font Awesome Icons -->
  <link rel="stylesheet" href="https://cdnjs.cloudflare.com/ajax/libs/font-awesome/6.2.1/css/all.min.css">
  
  <!-- Google Fonts -->
  <link rel="preconnect" href="https://fonts.googleapis.com">
  <link rel="preconnect" href="https://fonts.gstatic.com" crossorigin>
  <link href="https://fonts.googleapis.com/css2?family=Inter:wght@300;400;600;700&family=Space+Mono&display=swap" rel="stylesheet">
  
  <!-- Custom CSS -->
  <link rel="stylesheet" href="{{ url_for('static', filename='css/style.css') }}">

  <!-- Three.js library - must be loaded first -->
  <script src="https://cdn.jsdelivr.net/npm/three@0.128.0/build/three.min.js"></script>

  <!-- Bootstrap & Chart.js -->
  <script src="https://cdn.jsdelivr.net/npm/bootstrap@5.2.3/dist/js/bootstrap.bundle.min.js"></script>
  <script src="https://cdn.jsdelivr.net/npm/chart.js@3.7.0/dist/chart.min.js"></script>
  
  <!-- Socket.IO -->
  <script src="https://cdn.jsdelivr.net/npm/socket.io-client@4/dist/socket.io.min.js"></script>
  
  <!-- Quantum Field Kit Custom Scripts -->
  <script src="{{ url_for('static', filename='js/OrbitControls.js') }}"></script>
  
  <!-- Main application scripts -->
  <script src="{{ url_for('static', filename='js/quantum_visualizations.js') }}"></script>
  <script src="{{ url_for('static', filename='js/plugin_visualizations.js') }}"></script>
  <script src="{{ url_for('static', filename='js/scripts.js') }}"></script>
  
  <!-- Load visualization adapter last to prevent conflicts -->
  <script src="{{ url_for('static', filename='js/visualization_adapter.js') }}"></script>


  <!-- Main script -->
  <script src="{{ url_for('static', filename='js/scripts.js') }}"></script>
  
  {% block extra_head %}{% endblock %}
</head>
<body>
  <!-- Header & Navigation -->
  <header>
    <nav class="navbar navbar-expand-lg navbar-dark fixed-top" id="mainNav">
      <div class="container">
        <a class="navbar-brand d-flex align-items-center" href="{{ url_for('index') }}">
          <i class="fas fa-atom me-2"></i>
          <span>Quantum Field Kit</span>
        </a>
        <button class="navbar-toggler" type="button" data-bs-toggle="collapse" data-bs-target="#navbarContent" 
                aria-controls="navbarContent" aria-expanded="false" aria-label="Toggle navigation">
          <span class="navbar-toggler-icon"></span>
        </button>
        <div class="collapse navbar-collapse" id="navbarContent">
          <ul class="navbar-nav ms-auto mb-2 mb-lg-0">
            <li class="nav-item">
              <a class="nav-link" href="{{ url_for('index') }}">
                <i class="fas fa-home me-1"></i> Home
              </a>
            </li>
            <li class="nav-item dropdown">
              <a class="nav-link dropdown-toggle" href="#" id="protocolsDropdown" role="button" 
                 data-bs-toggle="dropdown" aria-expanded="false">
                <i class="fas fa-exchange-alt me-1"></i> Protocols
              </a>
              <ul class="dropdown-menu" aria-labelledby="protocolsDropdown">
                <li>
                  <a class="dropdown-item" href="{{ url_for('plugin_view', plugin_key='bb84') }}">
                    BB84 Key Distribution
                  </a>
                </li>
                <li>
                  <a class="dropdown-item" href="{{ url_for('plugin_view', plugin_key='teleport') }}">
                    Quantum Teleportation
                  </a>
                </li>
                <li>
                  <a class="dropdown-item" href="{{ url_for('plugin_view', plugin_key='handshake') }}">
                    Quantum Handshake
                  </a>
                </li>
                <li>
                  <a class="dropdown-item" href="{{ url_for('plugin_view', plugin_key='network') }}">
                    Entanglement Swapping
                  </a>
                </li>
              </ul>
            </li>
            <li class="nav-item dropdown">
              <a class="nav-link dropdown-toggle" href="#" id="algorithmsDropdown" role="button" 
                 data-bs-toggle="dropdown" aria-expanded="false">
                <i class="fas fa-code-branch me-1"></i> Algorithms
              </a>
              <ul class="dropdown-menu" aria-labelledby="algorithmsDropdown">
                <li>
                  <a class="dropdown-item" href="{{ url_for('plugin_view', plugin_key='grover') }}">
                    Grover's Algorithm
                  </a>
                </li>
                <li>
                  <a class="dropdown-item" href="{{ url_for('plugin_view', plugin_key='vqe') }}">
                    Variational Quantum Eigensolver
                  </a>
                </li>
                <li>
                  <a class="dropdown-item" href="{{ url_for('plugin_view', plugin_key='deutsch_jozsa') }}">
                    Deutsch-Jozsa Algorithm
                  </a>
                </li>
                <li>
                  <a class="dropdown-item" href="{{ url_for('plugin_view', plugin_key='qft') }}">
                    Quantum Fourier Transform
                  </a>
                </li>
                <li>
                  <a class="dropdown-item" href="{{ url_for('plugin_view', plugin_key='phase_estimation') }}">
                    Quantum Phase Estimation
                  </a>
                </li>
              </ul>
            </li>
<<<<<<< HEAD
            
            <li class="nav-item dropdown">
              <a class="nav-link dropdown-toggle" href="#" id="optimizationDropdown" role="button" 
                 data-bs-toggle="dropdown" aria-expanded="false">
                <i class="fas fa-project-diagram me-1"></i> Optimization
              </a>
              <ul class="dropdown-menu" aria-labelledby="optimizationDropdown">
                <li>
                  <a class="dropdown-item" href="{{ url_for('plugin_view', plugin_key='qaoa') }}">
                    QAOA (MaxCut Solver)
                  </a>
                </li>
              </ul>
            </li>
=======
>>>>>>> 491079ed

            <li class="nav-item dropdown">
              <a class="nav-link dropdown-toggle" href="#" id="securityDropdown" role="button" 
                 data-bs-toggle="dropdown" aria-expanded="false">
                <i class="fas fa-shield-alt me-1"></i> Security
              </a>
              <ul class="dropdown-menu" aria-labelledby="securityDropdown">
                <li>
                  <a class="dropdown-item" href="{{ url_for('plugin_view', plugin_key='auth') }}">
                    Quantum Authentication
                  </a>
                </li>
                <li>
                  <a class="dropdown-item" href="{{ url_for('plugin_view', plugin_key='quantum_decryption_grover') }}">
                    Quantum Decryption (Grover)
                  </a>
                </li>
                <li>
                  <a class="dropdown-item" href="{{ url_for('plugin_view', plugin_key='quantum_decryption_shor') }}">
                    Quantum Decryption (Shor)
                  </a>
                </li>
              </ul>
            </li>
            <li class="nav-item">
              <a class="nav-link" href="{{ url_for('plugin_view', plugin_key='qrng') }}">
                <i class="fas fa-dice me-1"></i> QRNG
              </a>
            </li>
            <li class="nav-item">
              <a class="nav-link" href="{{ url_for('plugin_view', plugin_key='shor') }}">
                <i class="fas fa-sync-alt me-1"></i> Error Correction
              </a>
            </li>
            <li class="nav-item">
              <a class="nav-link" href="https://github.com/ParleSec/QuantumFieldKit" target="_blank" rel="noopener noreferrer">
                <i class="fab fa-github me-1"></i> GitHub
              </a>
            </li>
          </ul>
        </div>
      </div>
    </nav>
  </header>

  <!-- Main Content -->
  <main>
    {% block content %}{% endblock %}
  </main>

  <!-- Footer -->
  <footer class="footer mt-auto py-4 bg-dark text-light">
    <div class="container">
      <div class="row">
        <div class="col-md-4 mb-3 mb-md-0">
          <h5 class="text-uppercase fw-bold">Quantum Field Kit</h5>
          <p class="small">A high-fidelity quantum computing simulation platform for exploring quantum protocols, algorithms, and concepts.</p>
        </div>
        <div class="col-md-4 mb-3 mb-md-0">
          <h5 class="text-uppercase fw-bold">Resources</h5>
          <ul class="list-unstyled mb-0">
            <li><a href="https://github.com/ParleSec/QuantumFieldKit" class="text-white text-decoration-none" target="_blank" rel="noopener noreferrer"><i class="fab fa-github me-2"></i>GitHub Repository</a></li>
            <li><a href="https://quantumalgorithmzoo.org/" class="text-white text-decoration-none" target="_blank" rel="noopener noreferrer"><i class="fas fa-external-link-alt me-2"></i>Quantum Algorithm Zoo</a></li>
            <li><a href="https://cirq.readthedocs.io/" class="text-white text-decoration-none" target="_blank" rel="noopener noreferrer"><i class="fas fa-book me-2"></i>Cirq Documentation</a></li>
          </ul>
        </div>
        <div class="col-md-4">
          <h5 class="text-uppercase fw-bold">Quantum Concepts</h5>
          <ul class="list-unstyled">
            <li><a href="https://en.wikipedia.org/wiki/Quantum_computing" class="text-white text-decoration-none" target="_blank" rel="noopener noreferrer">Quantum Computing</a></li>
            <li><a href="https://en.wikipedia.org/wiki/Quantum_entanglement" class="text-white text-decoration-none" target="_blank" rel="noopener noreferrer">Quantum Entanglement</a></li>
            <li><a href="https://en.wikipedia.org/wiki/Quantum_cryptography" class="text-white text-decoration-none" target="_blank" rel="noopener noreferrer">Quantum Cryptography</a></li>
          </ul>
        </div>
      </div>
      <hr class="my-3">
      <div class="row align-items-center">
        <div class="col-md-6 small">
          &copy; {{ "2025" }} Quantum Field Kit | <a href="https://github.com/ParleSec" class="text-white text-decoration-none">ParleSec</a>
        </div>
        <div class="col-md-6 text-md-end">
          <a href="#" class="text-white me-3" aria-label="X" title="X"><i class="fab fa-X fa-lg"></i></a>
          <a href="linkedin.com/in/mason-parle" class="text-white me-3" aria-label="LinkedIn" title="LinkedIn"><i class="fab fa-linkedin fa-lg"></i></a>
          <a href="https://github.com/ParleSec/QuantumFieldKit" class="text-white" target="_blank" rel="noopener noreferrer" aria-label="GitHub" title="GitHub"><i class="fab fa-github fa-lg"></i></a>
        </div>
      </div>
    </div>
  </footer>

  <!-- Bootstrap JS Bundle with Popper -->
  <script src="https://cdn.jsdelivr.net/npm/bootstrap@5.2.3/dist/js/bootstrap.bundle.min.js"></script>
  
  <!-- Socket.IO -->
  <script src="https://cdn.jsdelivr.net/npm/socket.io-client@4/dist/socket.io.min.js"></script>
  
  <!-- Global Scripts -->
  <script src="{{ url_for('static', filename='js/scripts.js') }}"></script>
  
  <!-- Page-specific scripts -->
  {% block extra_scripts %}{% endblock %}
</body>
</html><|MERGE_RESOLUTION|>--- conflicted
+++ resolved
@@ -130,7 +130,6 @@
                 </li>
               </ul>
             </li>
-<<<<<<< HEAD
             
             <li class="nav-item dropdown">
               <a class="nav-link dropdown-toggle" href="#" id="optimizationDropdown" role="button" 
@@ -145,8 +144,7 @@
                 </li>
               </ul>
             </li>
-=======
->>>>>>> 491079ed
+
 
             <li class="nav-item dropdown">
               <a class="nav-link dropdown-toggle" href="#" id="securityDropdown" role="button" 
